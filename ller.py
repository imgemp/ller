--- conflicted
+++ resolved
@@ -122,7 +122,6 @@
             eigen_solver=self.eigen_solver, tol=self.tol,
             max_iter=self.max_iter, random_state=self.random_state,
             mu=self.mu, gamma=self.gamma)
-<<<<<<< HEAD
         return self
 
 
@@ -155,6 +154,3 @@
 
 if __name__ == "__main__":
     demo()
-=======
-        return self
->>>>>>> aa598073
